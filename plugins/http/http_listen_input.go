--- conflicted
+++ resolved
@@ -47,18 +47,15 @@
 	Address        string
 	Headers        http.Header
 	RequestHeaders []string `toml:"request_headers"`
-<<<<<<< HEAD
 	AuthType       string `toml:"auth_type"`
 	Username       string `toml:"username"`
 	Password       string `toml:"password"`
 	Key            string `toml:"api_key"`
-=======
 	// Set to true if the TCP connection should be tunneled through TLS.
 	// Requires additional Tls config section.
 	UseTls bool `toml:"use_tls"`
 	// Subsection for TLS configuration.
 	Tls TlsConfig
->>>>>>> 500963ba
 }
 
 func (hli *HttpListenInput) ConfigStruct() interface{} {
