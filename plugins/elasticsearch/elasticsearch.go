/***** BEGIN LICENSE BLOCK *****
# This Source Code Form is subject to the terms of the Mozilla Public
# License, v. 2.0. If a copy of the MPL was not distributed with this file,
# You can obtain one at http://mozilla.org/MPL/2.0/.
#
# The Initial Developer of the Original Code is the Mozilla Foundation.
# Portions created by the Initial Developer are Copyright (C) 2013-2014
# the Initial Developer. All Rights Reserved.
#
# Contributor(s):
#   Tanguy Leroux (tlrx.dev@gmail.com)
#   Rob Miller (rmiller@mozilla.com)
#
# ***** END LICENSE BLOCK *****/

package elasticsearch

import (
	"bytes"
	"encoding/json"
	"errors"
	"fmt"
	. "github.com/mozilla-services/heka/pipeline"
	"io/ioutil"
	"net"
	"net/http"
	"net/url"
	"strings"
	"sync"
	"time"
)

// Output plugin that index messages to an elasticsearch cluster.
// Largely based on FileOutput plugin.
type ElasticSearchOutput struct {
	flushInterval uint32
	flushCount    int
	batchChan     chan []byte
	backChan      chan []byte
	// The BulkIndexer used to index documents
	bulkIndexer BulkIndexer

	// Specify an overall timeout value in milliseconds for bulk request to complete.
	// Default is 0 (infinite)
<<<<<<< HEAD
	http_timeout uint32
	//Disable both TCP and HTTP keepalives
=======
	http_timeout            uint32
>>>>>>> 87bf32e8
	http_disable_keepalives bool
	// Specify a resolve and connect timeout value in milliseconds for bulk request.
	// It's always included in overall request timeout (see 'http_timeout' option).
	// Default is 0 (infinite)
	connect_timeout uint32
}

// ConfigStruct for ElasticSearchOutput plugin.
type ElasticSearchOutputConfig struct {
	// Interval at which accumulated messages should be bulk indexed to
	// ElasticSearch, in milliseconds (default 1000, i.e. 1 second).
	FlushInterval uint32 `toml:"flush_interval"`
	// Number of messages that triggers a bulk indexation to ElasticSearch
	// (default to 10)
	FlushCount int `toml:"flush_count"`
	// ElasticSearch server address. This address also defines the Bulk
	// indexing mode. For example, "http://localhost:9200" defines a server
	// accessible on localhost and the indexing will be done with the HTTP
	// Bulk API, whereas "udp://192.168.1.14:9700" defines a server accessible
	// on the local network and the indexing will be done with the UDP Bulk
	// API. (default to "http://localhost:9200")
	Server string
<<<<<<< HEAD
	// Overall timeout
	HTTPTimeout uint32 `toml:"http_timeout"`
	// Disable both TCP and HTTP keepalives
	HTTPDisableKeepalives bool `toml:"http_disable_keepalives"`
	// Resolve and connect timeout only
	ConnectTimeout uint32 `toml:"connect_timeout"`
=======
	// Optional ElasticSearch username for HTTP authentication. This is useful
	// if you have put your ElasticSearch cluster behind a proxy like nginx.
	// and turned on authentication.
	Username string `toml:"username"`
	// Optional password for HTTP authentication.
	Password string `toml:"password"`
	// Timeout
	HTTPTimeout           uint32 `toml:"http_timeout"`
	HTTPDisableKeepalives bool   `toml:"http_disable_keepalives"`
>>>>>>> 87bf32e8
}

func (o *ElasticSearchOutput) ConfigStruct() interface{} {
	return &ElasticSearchOutputConfig{
		FlushInterval:         1000,
		FlushCount:            10,
		Server:                "http://localhost:9200",
<<<<<<< HEAD
=======
		Username:              "",
		Password:              "",
>>>>>>> 87bf32e8
		HTTPTimeout:           0,
		HTTPDisableKeepalives: false,
		ConnectTimeout:        0,
	}
}

func (o *ElasticSearchOutput) Init(config interface{}) (err error) {
	conf := config.(*ElasticSearchOutputConfig)
	o.flushInterval = conf.FlushInterval
	o.flushCount = conf.FlushCount
	o.batchChan = make(chan []byte)
	o.backChan = make(chan []byte, 2)
	o.http_timeout = conf.HTTPTimeout
	o.http_disable_keepalives = conf.HTTPDisableKeepalives
	o.connect_timeout = conf.ConnectTimeout
	var serverUrl *url.URL
	if serverUrl, err = url.Parse(conf.Server); err == nil {
		switch strings.ToLower(serverUrl.Scheme) {
		case "http", "https":
			o.bulkIndexer = NewHttpBulkIndexer(strings.ToLower(serverUrl.Scheme), serverUrl.Host,
<<<<<<< HEAD
				o.flushCount, o.http_timeout, o.http_disable_keepalives, o.connect_timeout)
=======
				o.flushCount, o.http_timeout, o.http_disable_keepalives, conf.Username, conf.Password)
>>>>>>> 87bf32e8
		case "udp":
			o.bulkIndexer = NewUDPBulkIndexer(serverUrl.Host, o.flushCount)
		default:
			err = errors.New("Server URL must specify one of `udp`, `http`, or `https`.")
		}
	} else {
		err = fmt.Errorf("Unable to parse ElasticSearch server URL [%s]: %s", conf.Server, err)
	}
	return
}

func (o *ElasticSearchOutput) Run(or OutputRunner, h PluginHelper) (err error) {
	if or.Encoder() == nil {
		return errors.New("Encoder must be specified.")
	}
	var wg sync.WaitGroup
	wg.Add(2)
	go o.receiver(or, &wg)
	go o.committer(or, &wg)
	wg.Wait()
	return
}

// Runs in a separate goroutine, accepting incoming messages, buffering output
// data until the ticker triggers the buffered data should be put onto the
// committer channel.
func (o *ElasticSearchOutput) receiver(or OutputRunner, wg *sync.WaitGroup) {
	var (
		pack     *PipelinePack
		e        error
		count    int
		outBytes []byte
	)
	ok := true
	ticker := time.Tick(time.Duration(o.flushInterval) * time.Millisecond)
	outBatch := make([]byte, 0, 10000)
	inChan := or.InChan()

	for ok {
		select {
		case pack, ok = <-inChan:
			if !ok {
				// Closed inChan => we're shutting down, flush data
				if len(outBatch) > 0 {
					o.batchChan <- outBatch
				}
				close(o.batchChan)
				break
			}
			outBytes, e = or.Encode(pack)
			pack.Recycle()
			if e != nil {
				or.LogError(e)
			} else if outBytes != nil {
				outBatch = append(outBatch, outBytes...)
				if count = count + 1; o.bulkIndexer.CheckFlush(count, len(outBatch)) {
					if len(outBatch) > 0 {
						// This will block until the other side is ready to accept
						// this batch, so we can't get too far ahead.
						o.batchChan <- outBatch
						outBatch = <-o.backChan
						count = 0
					}
				}
			}
		case <-ticker:
			if len(outBatch) > 0 {
				// This will block until the other side is ready to accept
				// this batch, freeing us to start on the next one.
				o.batchChan <- outBatch
				outBatch = <-o.backChan
				count = 0
			}
		}
	}
	wg.Done()
}

// Runs in a separate goroutine, waits for buffered data on the committer
// channel, bulk index it out to the elasticsearch cluster, and puts the now
// empty buffer on the return channel for reuse.
func (o *ElasticSearchOutput) committer(or OutputRunner, wg *sync.WaitGroup) {
	initBatch := make([]byte, 0, 10000)
	o.backChan <- initBatch
	var outBatch []byte

	for outBatch = range o.batchChan {
		if err := o.bulkIndexer.Index(outBatch); err != nil {
			or.LogError(err)
		}
		outBatch = outBatch[:0]
		o.backChan <- outBatch
	}
	wg.Done()
}

// A BulkIndexer is used to index documents in ElasticSearch
type BulkIndexer interface {
	// Index documents
	Index(body []byte) error
	// Check if a flush is needed
	CheckFlush(count int, length int) bool
}

// A HttpBulkIndexer uses the HTTP REST Bulk Api of ElasticSearch
// in order to index documents
type HttpBulkIndexer struct {
	// Protocol (http or https).
	Protocol string
	// Host name and port number (default to "localhost:9200").
	Domain string
	// Maximum number of documents.
	MaxCount int
	// Internal HTTP Client.
	client *http.Client
	// Optional username for HTTP authentication
	username string
	// Optional password for HTTP authentication
	password string
}

func NewHttpBulkIndexer(protocol string, domain string, maxCount int,
<<<<<<< HEAD
	httpTimeout uint32, httpDisableKeepalives bool, connectTimeout uint32) *HttpBulkIndexer {
=======
	httpTimeout uint32, httpDisableKeepalives bool, username string, password string) *HttpBulkIndexer {
>>>>>>> 87bf32e8

	tr := &http.Transport{
		DisableKeepAlives: httpDisableKeepalives,
		Dial: func(network, address string) (net.Conn, error) {
			return net.DialTimeout(network, address, time.Duration(connectTimeout)*time.Millisecond)
		},
	}

	client := &http.Client{
		Transport: tr,
		Timeout:   time.Duration(httpTimeout) * time.Millisecond,
	}
	return &HttpBulkIndexer{
		Protocol: protocol,
		Domain:   domain,
		MaxCount: maxCount,
		client:   client,
		username: username,
		password: password,
	}
}

func (h *HttpBulkIndexer) CheckFlush(count int, length int) bool {
	if count >= h.MaxCount {
		return true
	}
	return false
}

func (h *HttpBulkIndexer) Index(body []byte) error {
	var response_body []byte
	var response_body_json map[string]interface{}

	url := fmt.Sprintf("%s://%s%s", h.Protocol, h.Domain, "/_bulk")

	// Creating ElasticSearch Bulk HTTP request
	request, err := http.NewRequest("POST", url, bytes.NewReader(body))
	if err != nil {
		return fmt.Errorf("Can't create bulk request: %s", err.Error())
	}
	request.Header.Add("Accept", "application/json")
<<<<<<< HEAD
	request_start_time := time.Now()
=======

	if h.username != "" && h.password != "" {
		request.SetBasicAuth(h.username, h.password)
	}

>>>>>>> 87bf32e8
	response, err := h.client.Do(request)
	request_time := time.Since(request_start_time)
	if err != nil {
		if (h.client.Timeout > 0) && (request_time >= h.client.Timeout) && (strings.Contains(err.Error(), "use of closed network connection")) {
			return fmt.Errorf("HTTP request was interrupted after timeout. It lasted %s", request_time.String())
		} else {
			return fmt.Errorf("HTTP request failed: %s", err.Error())
		}
	}
	if response != nil {
		defer response.Body.Close()
		if response.StatusCode > 304 {
			return fmt.Errorf("HTTP response error status: %s", response.Status)
		}
		if response_body, err = ioutil.ReadAll(response.Body); err != nil {
			return fmt.Errorf("Can't read HTTP response body: %s", err.Error())
		}
		err = json.Unmarshal(response_body, &response_body_json)
		if err != nil {
			return fmt.Errorf("HTTP response didn't contain valid JSON. Body: %s", string(response_body))
		}
		json_errors, ok := response_body_json["errors"].(bool)
		if ok && json_errors {
			return fmt.Errorf("ElasticSearch server reported error within JSON: %s", string(response_body))
		}
	}
	return nil
}

// A UDPBulkIndexer uses the Bulk UDP Api of ElasticSearch
// in order to index documents
type UDPBulkIndexer struct {
	// Host name and port number (default to "localhost:9700")
	Domain string
	// Maximum number of documents
	MaxCount int
	// Max. length of UDP packets
	MaxLength int
	// Internal UDP Address
	address *net.UDPAddr
	// Internal UDP Client
	client *net.UDPConn
}

func NewUDPBulkIndexer(domain string, maxCount int) *UDPBulkIndexer {
	return &UDPBulkIndexer{Domain: domain, MaxCount: maxCount, MaxLength: 65000}
}

func (u *UDPBulkIndexer) CheckFlush(count int, length int) bool {
	if length >= u.MaxLength {
		return true
	} else if count >= u.MaxCount {
		return true
	}
	return false
}

func (u *UDPBulkIndexer) Index(body []byte) error {
	var err error
	if u.address == nil {
		if u.address, err = net.ResolveUDPAddr("udp", u.Domain); err != nil {
			return fmt.Errorf("Error resolving UDP address [%s]: %s", u.Domain, err)
		}
	}
	if u.client == nil {
		if u.client, err = net.DialUDP("udp", nil, u.address); err != nil {
			return fmt.Errorf("Error creating UDP client: %s", err)
		}
	}
	if u.address != nil {
		if _, err = u.client.Write(body[:]); err != nil {
			return fmt.Errorf("Error writing data to UDP server: %s", err)
		}
	} else {
		return fmt.Errorf("Error writing data to UDP server, address not found")
	}
	return nil
}

func init() {
	RegisterPlugin("ElasticSearchOutput", func() interface{} {
		return new(ElasticSearchOutput)
	})
}<|MERGE_RESOLUTION|>--- conflicted
+++ resolved
@@ -42,12 +42,8 @@
 
 	// Specify an overall timeout value in milliseconds for bulk request to complete.
 	// Default is 0 (infinite)
-<<<<<<< HEAD
 	http_timeout uint32
 	//Disable both TCP and HTTP keepalives
-=======
-	http_timeout            uint32
->>>>>>> 87bf32e8
 	http_disable_keepalives bool
 	// Specify a resolve and connect timeout value in milliseconds for bulk request.
 	// It's always included in overall request timeout (see 'http_timeout' option).
@@ -70,24 +66,18 @@
 	// on the local network and the indexing will be done with the UDP Bulk
 	// API. (default to "http://localhost:9200")
 	Server string
-<<<<<<< HEAD
+	// Optional ElasticSearch username for HTTP authentication. This is useful
+	// if you have put your ElasticSearch cluster behind a proxy like nginx.
+	// and turned on authentication.
+	Username string `toml:"username"`
+	// Optional password for HTTP authentication.
+	Password string `toml:"password"`
 	// Overall timeout
 	HTTPTimeout uint32 `toml:"http_timeout"`
 	// Disable both TCP and HTTP keepalives
 	HTTPDisableKeepalives bool `toml:"http_disable_keepalives"`
 	// Resolve and connect timeout only
 	ConnectTimeout uint32 `toml:"connect_timeout"`
-=======
-	// Optional ElasticSearch username for HTTP authentication. This is useful
-	// if you have put your ElasticSearch cluster behind a proxy like nginx.
-	// and turned on authentication.
-	Username string `toml:"username"`
-	// Optional password for HTTP authentication.
-	Password string `toml:"password"`
-	// Timeout
-	HTTPTimeout           uint32 `toml:"http_timeout"`
-	HTTPDisableKeepalives bool   `toml:"http_disable_keepalives"`
->>>>>>> 87bf32e8
 }
 
 func (o *ElasticSearchOutput) ConfigStruct() interface{} {
@@ -95,11 +85,8 @@
 		FlushInterval:         1000,
 		FlushCount:            10,
 		Server:                "http://localhost:9200",
-<<<<<<< HEAD
-=======
 		Username:              "",
 		Password:              "",
->>>>>>> 87bf32e8
 		HTTPTimeout:           0,
 		HTTPDisableKeepalives: false,
 		ConnectTimeout:        0,
@@ -119,12 +106,9 @@
 	if serverUrl, err = url.Parse(conf.Server); err == nil {
 		switch strings.ToLower(serverUrl.Scheme) {
 		case "http", "https":
-			o.bulkIndexer = NewHttpBulkIndexer(strings.ToLower(serverUrl.Scheme), serverUrl.Host,
-<<<<<<< HEAD
-				o.flushCount, o.http_timeout, o.http_disable_keepalives, o.connect_timeout)
-=======
-				o.flushCount, o.http_timeout, o.http_disable_keepalives, conf.Username, conf.Password)
->>>>>>> 87bf32e8
+			o.bulkIndexer = NewHttpBulkIndexer(strings.ToLower(serverUrl.Scheme),
+				serverUrl.Host, o.flushCount, conf.Username, conf.Password,
+				o.http_timeout, o.http_disable_keepalives, o.connect_timeout)
 		case "udp":
 			o.bulkIndexer = NewUDPBulkIndexer(serverUrl.Host, o.flushCount)
 		default:
@@ -247,11 +231,8 @@
 }
 
 func NewHttpBulkIndexer(protocol string, domain string, maxCount int,
-<<<<<<< HEAD
-	httpTimeout uint32, httpDisableKeepalives bool, connectTimeout uint32) *HttpBulkIndexer {
-=======
-	httpTimeout uint32, httpDisableKeepalives bool, username string, password string) *HttpBulkIndexer {
->>>>>>> 87bf32e8
+	username string, password string, httpTimeout uint32, httpDisableKeepalives bool,
+	connectTimeout uint32) *HttpBulkIndexer {
 
 	tr := &http.Transport{
 		DisableKeepAlives: httpDisableKeepalives,
@@ -293,20 +274,19 @@
 		return fmt.Errorf("Can't create bulk request: %s", err.Error())
 	}
 	request.Header.Add("Accept", "application/json")
-<<<<<<< HEAD
-	request_start_time := time.Now()
-=======
-
 	if h.username != "" && h.password != "" {
 		request.SetBasicAuth(h.username, h.password)
 	}
 
->>>>>>> 87bf32e8
+	request_start_time := time.Now()
 	response, err := h.client.Do(request)
 	request_time := time.Since(request_start_time)
 	if err != nil {
-		if (h.client.Timeout > 0) && (request_time >= h.client.Timeout) && (strings.Contains(err.Error(), "use of closed network connection")) {
-			return fmt.Errorf("HTTP request was interrupted after timeout. It lasted %s", request_time.String())
+		if (h.client.Timeout > 0) && (request_time >= h.client.Timeout) &&
+			(strings.Contains(err.Error(), "use of closed network connection")) {
+
+			return fmt.Errorf("HTTP request was interrupted after timeout. It lasted %s",
+				request_time.String())
 		} else {
 			return fmt.Errorf("HTTP request failed: %s", err.Error())
 		}
@@ -321,11 +301,13 @@
 		}
 		err = json.Unmarshal(response_body, &response_body_json)
 		if err != nil {
-			return fmt.Errorf("HTTP response didn't contain valid JSON. Body: %s", string(response_body))
+			return fmt.Errorf("HTTP response didn't contain valid JSON. Body: %s",
+				string(response_body))
 		}
 		json_errors, ok := response_body_json["errors"].(bool)
 		if ok && json_errors {
-			return fmt.Errorf("ElasticSearch server reported error within JSON: %s", string(response_body))
+			return fmt.Errorf("ElasticSearch server reported error within JSON: %s",
+				string(response_body))
 		}
 	}
 	return nil
