/***** BEGIN LICENSE BLOCK *****
# This Source Code Form is subject to the terms of the Mozilla Public
# License, v. 2.0. If a copy of the MPL was not distributed with this file,
# You can obtain one at http://mozilla.org/MPL/2.0/.
#
# The Initial Developer of the Original Code is the Mozilla Foundation.
# Portions created by the Initial Developer are Copyright (C) 2013
# the Initial Developer. All Rights Reserved.
#
# Contributor(s):
#   Rob Miller (rmiller@mozilla.com)
#   Mike Trinkala (trink@mozilla.com)
#
# ***** END LICENSE BLOCK *****/

package pipeline

import (
	"github.com/mozilla-services/heka/message"
	"log"
	"runtime"
	"strings"
	"sync/atomic"
)

<<<<<<< HEAD
// Pushes the message onto the filters input channel if it is a match
type MessageRouter struct {
	InChan      chan *PipelinePack
	MrChan      chan *MatchRunner
	fMatchers   []*MatchRunner
	oMatchers   []*MatchRunner
	maxMsgLoops uint
=======
type MessageRouter interface {
	InChan() chan *PipelinePack
	MrChan() chan *MatchRunner
}

// Pushes the message onto the input channel for every filter and output
// plugin that is a match
type messageRouter struct {
	inChan    chan *PipelinePack
	mrChan    chan *MatchRunner
	fMatchers []*MatchRunner
	oMatchers []*MatchRunner
>>>>>>> 3237e954
}

func NewMessageRouter() (router *messageRouter) {
	router = new(messageRouter)
	router.inChan = make(chan *PipelinePack, Globals().PluginChanSize)
	router.mrChan = make(chan *MatchRunner, 0)
	router.fMatchers = make([]*MatchRunner, 0, 10)
	router.oMatchers = make([]*MatchRunner, 0, 10)
	router.maxMsgLoops = Globals().MaxMsgLoops
	return router
}

func (self *messageRouter) InChan() chan *PipelinePack {
	return self.inChan
}

func (self *messageRouter) MrChan() chan *MatchRunner {
	return self.mrChan
}

func (self *messageRouter) Start() {
	go func() {
		var matcher *MatchRunner
		var ok = true
		var pack *PipelinePack
		for ok {
			runtime.Gosched()
			select {
			case matcher = <-self.mrChan:
				if matcher != nil {
					removed := false
					available := -1
					for i, m := range self.fMatchers {
						if m == nil {
							available = i
						}
						if matcher == m {
							close(m.inChan)
							self.fMatchers[i] = nil
							removed = true
							break
						}
					}
					if !removed {
						if available != -1 {
							self.fMatchers[available] = matcher
						} else {
							self.fMatchers = append(self.fMatchers, matcher)
						}
					}
				}
			case pack, ok = <-self.inChan:
				if !ok {
					break
				}
				if pack.MsgLoopCount++; pack.MsgLoopCount > self.maxMsgLoops {
					log.Printf("MaxMsgLoops (%d) exceeded\n", self.maxMsgLoops)
					pack.Recycle()
					break
				}
				for _, matcher = range self.fMatchers {
					if matcher != nil {
						atomic.AddInt32(&pack.RefCount, 1)
						matcher.inChan <- pack
					}
				}
				for _, matcher = range self.oMatchers {
					atomic.AddInt32(&pack.RefCount, 1)
					matcher.inChan <- pack
				}
				pack.Recycle()
			}
		}
		for _, matcher = range self.fMatchers {
			if matcher != nil {
				close(matcher.inChan)
			}
		}
		for _, matcher = range self.oMatchers {
			close(matcher.inChan)
		}
		log.Println("MessageRouter stopped.")
	}()
	log.Println("MessageRouter started.")
}

type MatchRunner struct {
	spec   *message.MatcherSpecification
	signer string
	inChan chan *PipelinePack
}

func NewMatchRunner(filter, signer string) (matcher *MatchRunner, err error) {
	var spec *message.MatcherSpecification
	if spec, err = message.CreateMatcherSpecification(filter); err != nil {
		return
	}
	matcher = &MatchRunner{
		spec:   spec,
		signer: signer,
		inChan: make(chan *PipelinePack, Globals().PluginChanSize),
	}
	return
}

func (mr *MatchRunner) MatcherSpecification() *message.MatcherSpecification {
	return mr.spec
}

func (mr *MatchRunner) Start(matchChan chan *PipelineCapture) {
	go func() {
		defer func() {
			if r := recover(); r != nil {
				var err error
				var ok bool
				if err, ok = r.(error); !ok {
					panic(r)
				}
				if !strings.Contains(err.Error(), "send on closed channel") {
					panic(r)
				}
			}
		}()

		for pack := range mr.inChan {
			if len(mr.signer) != 0 && mr.signer != pack.Signer {
				pack.Recycle()
				continue
			}
			match, captures := mr.spec.Match(pack.Message)
			if match {
				plc := &PipelineCapture{Pack: pack, Captures: captures}
				matchChan <- plc
			} else {
				pack.Recycle()
			}
		}
	}()
}<|MERGE_RESOLUTION|>--- conflicted
+++ resolved
@@ -23,15 +23,6 @@
 	"sync/atomic"
 )
 
-<<<<<<< HEAD
-// Pushes the message onto the filters input channel if it is a match
-type MessageRouter struct {
-	InChan      chan *PipelinePack
-	MrChan      chan *MatchRunner
-	fMatchers   []*MatchRunner
-	oMatchers   []*MatchRunner
-	maxMsgLoops uint
-=======
 type MessageRouter interface {
 	InChan() chan *PipelinePack
 	MrChan() chan *MatchRunner
@@ -40,11 +31,11 @@
 // Pushes the message onto the input channel for every filter and output
 // plugin that is a match
 type messageRouter struct {
-	inChan    chan *PipelinePack
-	mrChan    chan *MatchRunner
-	fMatchers []*MatchRunner
-	oMatchers []*MatchRunner
->>>>>>> 3237e954
+	inChan      chan *PipelinePack
+	mrChan      chan *MatchRunner
+	fMatchers   []*MatchRunner
+	oMatchers   []*MatchRunner
+	maxMsgLoops uint
 }
 
 func NewMessageRouter() (router *messageRouter) {
